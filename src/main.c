--- conflicted
+++ resolved
@@ -25,14 +25,8 @@
 
     if (init_fensterchef(&screen_number) != 0 ||
             init_keymap() != 0 ||
-<<<<<<< HEAD
             init_screen(screen_number) != 0) {
-        quit_fensterchef(1);
-=======
-            /* TODO: take user chosen screen. */
-            init_screen(g_ewmh.screens[0]) != 0) {
         quit_fensterchef(EXIT_FAILURE);
->>>>>>> 75a0e9ba
     }
 
     init_keybinds();
